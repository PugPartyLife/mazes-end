--- conflicted
+++ resolved
@@ -1,218 +1,109 @@
-<<<<<<< HEAD
-import React, { useState, useEffect } from 'react';
-import { ArrowRight, ChevronDown } from 'lucide-react';
-=======
-import { useState, useEffect, useRef } from 'react';
-import { ChevronDown } from 'lucide-react';
->>>>>>> f56488aa
-import CtaButton from '../components/CtaButton.tsx';
-
-interface Stat {
-  number: string;
-  label: string;
-}
-
-<<<<<<< HEAD
-export default function Banner() {
-  const [currentWord, setCurrentWord] = useState<number>(0);
-  const words: string[] = ['1. Learn', '2. Study', '3. Practice', '4. Win'];
-
-  useEffect(() => {
-    const element = document.getElementById('strikethrough-word');
-
-    const strikethroughInterval = setInterval(() => {
-      if (element) {
-        element.classList.add('line-through');
-        setTimeout(() => {
-          element.classList.remove('line-through');
-        }, 200);
-      }
-    }, 1800);
-
-    const interval = setInterval(() => {
-      setCurrentWord((prev) => (prev + 1) % words.length);
-    }, 2000);
-    
-    return function() {
-      clearInterval(interval);
-      clearInterval(strikethroughInterval);
-    }
-  }, []);
-
-  const stats: Stat[] = [
-    { number: '42', label: 'Commanders' },
-    { number: '42', label: 'Cards' },
-    { number: '42', label: 'Decks' },
-    { number: '42', label: 'Tournaments' },
-  ];
-
-  return (
-    <section className="relative h-[75vh] flex items-center justify-center overflow-hidden">
-        {/* Animated Background */}
-        <div className="absolute inset-0 bg-gradient-to-br from-gray-700 to-gray-900">
-        {/* Background image across entire banner */}
-        <div 
-          className="absolute inset-0 opacity-20 bg-cover bg-center"
-          style={{
-//            backgroundImage: 'url("https://cards.scryfall.io/large/front/4/0/401f7042-24fd-42a0-ae7c-e6b7de1aa446.jpg?1562906764")',
-//            backgroundImage: 'url("/mazesend.jpg")',
-            backgroundImage: 'url("/Maze_s_End_5000x.webp")',
-            backgroundPosition: 'center 37%'
-          }}
-        ></div>
-        
-        {/* Simple pattern background instead of problematic SVG */}
-        <div className="absolute inset-0 opacity-20">
-            <div className="absolute inset-0" style={{
-            backgroundImage: 'radial-gradient(circle at 25px 25px, rgba(255,255,255,0.1) 2px, transparent 0)',
-            backgroundSize: '50px 50px'
-            }}></div>
-        </div>
-        </div>
-
-        {/* Content */}
-        <div className="relative z-10 max-w-7xl mx-auto px-4 sm:px-6 lg:px-8 text-center">
-          <div className="space-y-6">
-              {/* Main Heading */}
-              <h1 className="font-serif font-bold text-4xl md:text-6xl text-me-yellow leading-tight">
-                  THE MAZE'S END
-                <br />
-                <div className="relative">
-                    <span id="strikethrough-word" className=" font-handwritten text-4xl md:text-5xl bg-gradient-to-r text-white">
-                    {words[currentWord]}
-                    </span>
-                </div>
-              </h1>
-
-              {/* Subheading */}
-              <p className="text-lg md:text-xl text-gray-100 max-w-2xl mx-auto leading-relaxed">
-              You are not lost. All Gates lead to the Maze's End...
-              </p>
-
-              {/* CTA Buttons */}
-              <div className="flex flex-col sm:flex-row gap-3 justify-center items-center pt-4">
-                  <CtaButton buttonText="Get Started!" buttonHref="/tour" arrowRight={true} />
-                  <CtaButton buttonText="Learn cEDH" buttonHref="/learn-the-basics" arrowRight={true} />
-                  <CtaButton buttonText="Cards and Combos" buttonHref="/cards-combos" arrowRight={true} />
-              </div>
-
-            {/* Stats */}
-            <div className="grid grid-cols-2 md:grid-cols-4 gap-6 pt-8 max-w-2xl mx-auto">
-            {stats.map((stat: Stat, index: number) => (
-                <div key={index} className="text-center">
-                <div className="text-2xl md:text-3xl font-bold text-white">{stat.number}</div>
-                <div className="text-gray-200 text-xs md:text-sm">{stat.label}</div>
-                </div>
-            ))}
-            </div>
-          </div>
-        </div>
-
-        {/* Scroll Indicator */}
-        <div className="absolute bottom-8 left-1/2 transform -translate-x-1/2 animate-bounce">
-        <ChevronDown className="w-6 h-6 text-white/70" />
-        </div>
-    </section>
-    );
-=======
-const WORDS = ['1. Learn', '2. Study', '3. Practice', '4. Win'] as const;
-const STATS: Stat[] = [
-  { number: '1091', label: 'Commanders' },
-  { number: '9786', label: 'Unique Cards' },
-  { number: '11135', label: 'Decks' },
-  { number: '162', label: 'Tournaments' },
-];
-
-export default function Banner() {
-  const [currentWord, setCurrentWord] = useState<number>(0);
-  const strikethroughRef = useRef<HTMLSpanElement>(null);
-
-  useEffect(() => {
-    const element = strikethroughRef.current;
-
-    const startStrikethrough = () => {
-      if (element) element.classList.add('animate-strikethrough');
-    };
-
-    const endStrikethroughAndChangeWord = () => {
-      if (element) element.classList.remove('animate-strikethrough');
-      setCurrentWord((prev) => (prev + 1) % WORDS.length);
-    };
-
-    const syncedInterval = setInterval(() => {
-      startStrikethrough();
-      setTimeout(endStrikethroughAndChangeWord, 500);
-    }, 2000);
-
-    return () => clearInterval(syncedInterval);
-  }, []);
-
-  return (
-    <section className="relative h-[75vh] flex items-center justify-center overflow-hidden">
-      {/* Animated Background */}
-      <div className="absolute inset-0 bg-gradient-to-br from-gray-700 to-gray-900">
-        {/* Background image */}
-        <div 
-          className="absolute inset-0 opacity-20 bg-cover bg-center"
-          style={{
-            backgroundImage: 'url("/Maze_s_End_5000x.webp")',
-            backgroundPosition: 'center 37%'
-          }}
-        />
-        
-        {/* Dot pattern using Tailwind */}
-        <div className="absolute inset-0 opacity-20 bg-[radial-gradient(circle_at_25px_25px,rgba(255,255,255,0.1)_2px,transparent_0)] bg-[length:50px_50px]" />
-      </div>
-
-      {/* Content */}
-      <div className="relative z-10 max-w-7xl mx-auto px-4 sm:px-6 lg:px-8 text-center">
-        <div className="space-y-6">
-          {/* Main Heading */}
-          <h1 className="font-serif font-bold text-4xl md:text-6xl text-me-yellow leading-tight">
-            THE MAZE'S END
-            <br />
-            <div className="relative">
-              <span 
-                ref={strikethroughRef}
-                className="relative inline-block font-handwritten text-4xl md:text-5xl bg-gradient-to-r text-white
-                          before:content-[''] before:absolute before:top-1/2 before:left-0 before:h-0.5 
-                          before:w-full before:bg-current before:scale-x-0 before:origin-left 
-                          before:transition-transform before:duration-500 before:ease-out"
-              >
-                {WORDS[currentWord]}
-              </span>
-            </div>
-          </h1>
-
-          {/* Subheading */}
-          <p className="text-lg md:text-xl text-gray-100 max-w-2xl mx-auto leading-relaxed">
-            You are not lost. All Gates lead to the Maze's End...
-          </p>
-
-          {/* CTA Buttons */}
-          <div className="flex flex-col sm:flex-row gap-3 justify-center items-center pt-4">
-            <CtaButton buttonText="Get Started!" buttonHref="/tour" arrowRight={true} />
-            <CtaButton buttonText="Learn cEDH" buttonHref="/learn-the-basics" arrowRight={true} />
-            <CtaButton buttonText="Cards and Combos" buttonHref="/cards-combos" arrowRight={true} />
-          </div>
-
-          {/* Stats */}
-          <div className="grid grid-cols-2 md:grid-cols-4 gap-6 pt-8 max-w-2xl mx-auto">
-            {STATS.map((stat: Stat, index: number) => (
-              <div key={index} className="text-center">
-                <div className="text-2xl md:text-3xl font-bold text-white">{stat.number}</div>
-                <div className="text-gray-200 text-xs md:text-sm">{stat.label}</div>
-              </div>
-            ))}
-          </div>
-        </div>
-      </div>
-
-      {/* Scroll Indicator */}
-      <div className="absolute bottom-8 left-1/2 -translate-x-1/2 animate-bounce">
-        <ChevronDown className="w-6 h-6 text-white/70" />
-      </div>
-    </section>
-  );
->>>>>>> f56488aa
+import { useState, useEffect, useRef } from 'react';
+import { ChevronDown } from 'lucide-react';
+import CtaButton from '../components/CtaButton.tsx';
+
+interface Stat {
+  number: string;
+  label: string;
+}
+
+const WORDS = ['1. Learn', '2. Study', '3. Practice', '4. Win'] as const;
+const STATS: Stat[] = [
+  { number: '1091', label: 'Commanders' },
+  { number: '9786', label: 'Unique Cards' },
+  { number: '11135', label: 'Decks' },
+  { number: '162', label: 'Tournaments' },
+];
+
+export default function Banner() {
+  const [currentWord, setCurrentWord] = useState<number>(0);
+  const strikethroughRef = useRef<HTMLSpanElement>(null);
+
+  useEffect(() => {
+    const element = strikethroughRef.current;
+
+    const startStrikethrough = () => {
+      if (element) element.classList.add('animate-strikethrough');
+    };
+
+    const endStrikethroughAndChangeWord = () => {
+      if (element) element.classList.remove('animate-strikethrough');
+      setCurrentWord((prev) => (prev + 1) % WORDS.length);
+    };
+
+    const syncedInterval = setInterval(() => {
+      startStrikethrough();
+      setTimeout(endStrikethroughAndChangeWord, 500);
+    }, 2000);
+
+    return () => clearInterval(syncedInterval);
+  }, []);
+
+  return (
+    <section className="relative h-[75vh] flex items-center justify-center overflow-hidden">
+      {/* Animated Background */}
+      <div className="absolute inset-0 bg-gradient-to-br from-gray-700 to-gray-900">
+        {/* Background image */}
+        <div 
+          className="absolute inset-0 opacity-20 bg-cover bg-center"
+          style={{
+            backgroundImage: 'url("/Maze_s_End_5000x.webp")',
+            backgroundPosition: 'center 37%'
+          }}
+        />
+        
+        {/* Dot pattern using Tailwind */}
+        <div className="absolute inset-0 opacity-20 bg-[radial-gradient(circle_at_25px_25px,rgba(255,255,255,0.1)_2px,transparent_0)] bg-[length:50px_50px]" />
+      </div>
+
+      {/* Content */}
+      <div className="relative z-10 max-w-7xl mx-auto px-4 sm:px-6 lg:px-8 text-center">
+        <div className="space-y-6">
+          {/* Main Heading */}
+          <h1 className="font-serif font-bold text-4xl md:text-6xl text-me-yellow leading-tight">
+            THE MAZE'S END
+            <br />
+            <div className="relative">
+              <span 
+                ref={strikethroughRef}
+                className="relative inline-block font-handwritten text-4xl md:text-5xl bg-gradient-to-r text-white
+                          before:content-[''] before:absolute before:top-1/2 before:left-0 before:h-0.5 
+                          before:w-full before:bg-current before:scale-x-0 before:origin-left 
+                          before:transition-transform before:duration-500 before:ease-out"
+              >
+                {WORDS[currentWord]}
+              </span>
+            </div>
+          </h1>
+
+          {/* Subheading */}
+          <p className="text-lg md:text-xl text-gray-100 max-w-2xl mx-auto leading-relaxed">
+            You are not lost. All Gates lead to the Maze's End...
+          </p>
+
+          {/* CTA Buttons */}
+          <div className="flex flex-col sm:flex-row gap-3 justify-center items-center pt-4">
+            <CtaButton buttonText="Get Started!" buttonHref="/tour" arrowRight={true} />
+            <CtaButton buttonText="Learn cEDH" buttonHref="/learn-the-basics" arrowRight={true} />
+            <CtaButton buttonText="Cards and Combos" buttonHref="/cards-combos" arrowRight={true} />
+          </div>
+
+          {/* Stats */}
+          <div className="grid grid-cols-2 md:grid-cols-4 gap-6 pt-8 max-w-2xl mx-auto">
+            {STATS.map((stat: Stat, index: number) => (
+              <div key={index} className="text-center">
+                <div className="text-2xl md:text-3xl font-bold text-white">{stat.number}</div>
+                <div className="text-gray-200 text-xs md:text-sm">{stat.label}</div>
+              </div>
+            ))}
+          </div>
+        </div>
+      </div>
+
+      {/* Scroll Indicator */}
+      <div className="absolute bottom-8 left-1/2 -translate-x-1/2 animate-bounce">
+        <ChevronDown className="w-6 h-6 text-white/70" />
+      </div>
+    </section>
+  );
 }